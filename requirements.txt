--- conflicted
+++ resolved
@@ -3,15 +3,10 @@
 jira==3.5.1
 slack_sdk==3.19.5
 openai==1.3.5
-<<<<<<< HEAD
-pandas
-=======
->>>>>>> 7f76df97
 openpyxl==3.0.9  # For Excel support
 Werkzeug==2.0.1  # Required by Flask
 requests==2.31.0  # Required by JIRA
 urllib3<2.0.0  # Required by requests
-<<<<<<< HEAD
 certifi>=2023.7.22  # Security requirement
 
 
@@ -20,7 +15,4 @@
 # python-dotenv
 # jira 
 # openai>=1.0.0  
-# Flask
-=======
-certifi>=2023.7.22  # Security requirement
->>>>>>> 7f76df97
+# Flask